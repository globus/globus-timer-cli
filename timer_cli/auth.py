import os
import pathlib
from typing import Any, Dict, List, Optional

import click
from fair_research_login.client import NativeClient
<<<<<<< HEAD
from fair_research_login.exc import LoadError, LocalServerError
from globus_sdk import AuthClient, RefreshTokenAuthorizer
=======
from fair_research_login.exc import LoadError, LoginException
from globus_sdk import AuthClient
from globus_sdk.authorizers import GlobusAuthorizer
>>>>>>> ae8df9d9
from globus_sdk.exc import AuthAPIError

from timer_cli.dynamic_dep_storage import DynamicDependencyTokenStorage

CLIENT_ID = "bc77d044-1f42-46cc-9702-87f756cd08a6"
CLIENT_NAME = "Globus Timer Command Line Interface"
TIMER_SERVICE_SCOPE = "https://auth.globus.org/scopes/524230d7-ea86-4a52-8312-86065a9e0417/transfer_action"
AUTH_SCOPES = [
    "openid",
    "email",
    "profile",
]
ALL_SCOPES = AUTH_SCOPES + [TIMER_SERVICE_SCOPE]

DEFAULT_TOKEN_FILE = pathlib.Path.home() / pathlib.Path(".globus_timer_tokens.cfg")


def _get_native_client(
    scopes: List[str],
    token_store: Optional[str] = None,
    client_id: str = CLIENT_ID,
    client_name: str = CLIENT_NAME,
) -> Optional[NativeClient]:
    # use this rather than the actual default argument so we can chain multiple default
    # arguments (from `get_headers`)
    token_store = token_store or DEFAULT_TOKEN_FILE
    try:
        return NativeClient(
            client_id=CLIENT_ID,
            app_name=CLIENT_NAME,
            token_storage=DynamicDependencyTokenStorage(token_store, scopes),
        )
    except FileNotFoundError:
        click.echo(
            (
                f"Unable to access or create file for token storage ({token_store});"
                "make sure the CLI would be allowed to create the directory if it"
                " doesn't exist, and/or open that file inside that directory"
            ),
            err=True,
        )
        return None


def get_authorizers_for_scope(
    scopes: List[str],
    token_store: Optional[str] = None,
    client_id: str = CLIENT_ID,
    client_name: str = CLIENT_NAME,
<<<<<<< HEAD
    no_login: bool = False,
) -> Optional[RefreshTokenAuthorizer]:
=======
) -> Dict[str, GlobusAuthorizer]:
>>>>>>> ae8df9d9
    client = _get_native_client(
        scopes, token_store=token_store, client_id=client_id, client_name=client_name
    )
<<<<<<< HEAD
    if no_login:
        try:
            client.load_tokens(requested_scopes=ALL_SCOPES)
        except LoadError:
            return None
    if client is not None:
        ssh_active = "SSH_CLIENT" in os.environ or "SSH_CONNECTION" in os.environ
=======
    try:
        dd_scopes = DynamicDependencyTokenStorage.split_dynamic_scopes(scopes)
        base_scopes = list(dd_scopes)
>>>>>>> ae8df9d9
        try:
            # This first attempt will load tokens without logging in. Note that
            # only base_scopes are passed to the client. FRL currently can't
            # handle dynamic scopes, so storage will automatically determine
            # the correct scopes to load based on the scopes passed in above.
            return client.get_authorizers_by_scope(requested_scopes=base_scopes)
        except (LoadError, KeyError):
            client.login(
                # Loading tokens failed, so a login is initiated. Note that
                # the full dynamic dependencies are passed here. Since these
                # are automatically passed to Globus Auth, FRL doesn't notice
                # they are scopes with dynamic dependencies.
                requested_scopes=scopes,
                refresh_tokens=True,
            )
            return client.get_authorizers_by_scope(requested_scopes=base_scopes)
    except (LoginException, AuthAPIError) as e:
        print(f"Login Unsuccessful: {str(e)}")
        raise SystemExit


def get_authorizer_for_scope(
    scope: str,
    all_scopes: List[str] = ALL_SCOPES,
    token_store: Optional[str] = None,
    client_id: str = CLIENT_ID,
    client_name: str = CLIENT_NAME,
) -> Optional[GlobusAuthorizer]:
    authorizers = get_authorizers_for_scope(
        [scope] + all_scopes,
        token_store=token_store,
        client_id=client_id,
        client_name=client_name,
    )
    base_scope = scope.split("[", 1)[0]
    authorizer = authorizers.get(base_scope)
    return authorizer


def get_access_token_for_scope(
    token_store: Optional[str] = None,
    token_scope: str = TIMER_SERVICE_SCOPE,
) -> Optional[str]:
    authorizer = get_authorizer_for_scope(token_scope, token_store=token_store)
    if authorizer is not None:
        return authorizer.access_token
    else:
        return None


def logout(token_store: str = DEFAULT_TOKEN_FILE) -> bool:
    try:
        os.remove(token_store)
        return True
    except OSError:
        return False


def revoke_login(token_store: str = DEFAULT_TOKEN_FILE) -> bool:
    """
    This calls the fair research login function logout on the client. This has two side
    effects:

    1. It revokes the tokens that it has been issued. This means that any place those
    tokens (including refresh tokens) are in use, they will no longer be valid tokens.
    This can be a problem for services like timer that refresh and re-use tokens over a
    long period of time.

    2. It removes the token store file. This is good as it essentially causes the user
    to re-login on next use.
    """
    client = _get_native_client(token_store=token_store)
    if client:
        client.logout()
    return client is not None


def get_current_user(
    token_store: Optional[str] = None,
    no_login: bool = False,
) -> Optional[Dict[str, Any]]:
    """
    When `no_login` is set, returns `None` if not logged in.
    """
    # We don't really care which scope from the AUTH_SCOPE list we use here since they
    # all share the same resource server (Auth itself) and therefore an authorizer for
    # any of them grants us access to the same resource server.
    authorizer = get_authorizer_for_scope(
        AUTH_SCOPES[0],
        token_store=token_store,
        no_login=no_login,
    )
    if not authorizer:
        return None
    auth_client = AuthClient(authorizer=authorizer)
    user_info = auth_client.oauth2_userinfo()
    return user_info.data<|MERGE_RESOLUTION|>--- conflicted
+++ resolved
@@ -4,14 +4,9 @@
 
 import click
 from fair_research_login.client import NativeClient
-<<<<<<< HEAD
-from fair_research_login.exc import LoadError, LocalServerError
-from globus_sdk import AuthClient, RefreshTokenAuthorizer
-=======
 from fair_research_login.exc import LoadError, LoginException
 from globus_sdk import AuthClient
 from globus_sdk.authorizers import GlobusAuthorizer
->>>>>>> ae8df9d9
 from globus_sdk.exc import AuthAPIError
 
 from timer_cli.dynamic_dep_storage import DynamicDependencyTokenStorage
@@ -61,28 +56,19 @@
     token_store: Optional[str] = None,
     client_id: str = CLIENT_ID,
     client_name: str = CLIENT_NAME,
-<<<<<<< HEAD
     no_login: bool = False,
-) -> Optional[RefreshTokenAuthorizer]:
-=======
-) -> Dict[str, GlobusAuthorizer]:
->>>>>>> ae8df9d9
+) -> Optional[Dict[str, GlobusAuthorizer]]:
     client = _get_native_client(
         scopes, token_store=token_store, client_id=client_id, client_name=client_name
     )
-<<<<<<< HEAD
     if no_login:
         try:
             client.load_tokens(requested_scopes=ALL_SCOPES)
         except LoadError:
             return None
-    if client is not None:
-        ssh_active = "SSH_CLIENT" in os.environ or "SSH_CONNECTION" in os.environ
-=======
     try:
         dd_scopes = DynamicDependencyTokenStorage.split_dynamic_scopes(scopes)
         base_scopes = list(dd_scopes)
->>>>>>> ae8df9d9
         try:
             # This first attempt will load tokens without logging in. Note that
             # only base_scopes are passed to the client. FRL currently can't
