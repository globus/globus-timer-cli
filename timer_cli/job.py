--- conflicted
+++ resolved
@@ -9,11 +9,7 @@
 import click
 import requests
 
-<<<<<<< HEAD
-from timer_cli.auth import get_access_token_for_scope, TIMER_SERVICE_SCOPE
-=======
 from timer_cli.auth import TIMER_SERVICE_SCOPE, get_access_token_for_scope
->>>>>>> ae8df9d9
 from timer_cli.output import make_table, show_response
 
 # how long to wait before giving up on requests to the API
