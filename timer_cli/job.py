--- conflicted
+++ resolved
@@ -153,9 +153,6 @@
     return last_result
 
 
-<<<<<<< HEAD
-def show_job(response: requests.Response, verbose: bool, was_deleted: bool = False):
-=======
 def _job_prop_name_map(
     job_json: Dict, prop_map: List[Tuple[str, Union[str, Callable]]]
 ) -> List[Tuple[str, str]]:
@@ -175,8 +172,7 @@
     return ret_map
 
 
-def show_job(response: requests.Response, verbose: bool):
->>>>>>> e004fe09
+def show_job(response: requests.Response, verbose: bool, was_deleted: bool = False):
     if response.status_code >= 300:
         try:
             msg = response.json().get("error", dict()).get("detail")
@@ -198,7 +194,6 @@
     try:
         job_json = response.json()
     except ValueError as e:
-<<<<<<< HEAD
         # TODO: this could return status---maybe add module with error hierarchy
         click.echo(f"couldn't parse json from job response: {e}", err=True)
         return
@@ -207,39 +202,20 @@
 
 def show_job_json(job_json: dict, was_deleted: bool = False):
     try:
-        job_info = [
-            ("Name", job_json["name"]),
-            ("Job ID", job_json["job_id"]),
-            ("Status", job_json["status"]),
-            ("Start", job_json["start"]),
-            ("Interval", job_json["interval"]),
+        job_friendly_to_field_map = [
+            ("Name", "name"),
+            ("Job ID", "job_id"),
+            ("Status", "status"),
+            ("Start", "start"),
+            ("Interval", "interval"),
         ]
         if not was_deleted:
-            job_info.append(("Next Run At", job_json["next_run"]))
-            job_info.append(("Last Run Result", _get_job_result(job_json)))
+            job_friendly_to_field_map.append(("Next Run At", "next_run"))
+            job_friendly_to_field_map.append(("Last Run Result", _get_job_result))
     except (IndexError, KeyError) as e:
         click.echo(f"failed to read info for job: {str(e)}", err=True)
         return
-=======
-        # TODO: bad exit, do errors
-        click.echo(
-            f"couldn't parse json from job response: {e}: service response: {response.text}",
-            err=True,
-        )
-        sys.exit(1)
-
-    job_friendly_to_field_map = [
-        ("Name", "name"),
-        ("Job ID", "job_id"),
-        ("Status", "status"),
-        ("Start", "start"),
-        ("Interval", "interval"),
-        ("Next Run At", "next_run"),
-        ("Last Run Result", _get_job_result),
-    ]
     job_info = _job_prop_name_map(job_json, job_friendly_to_field_map)
-
->>>>>>> e004fe09
     key_width = max(len(k) for k, _ in job_info) + 2
     output = "\n".join([f"{k}: ".ljust(key_width) + str(v) for k, v in job_info])
     click.echo(output)
