--- conflicted
+++ resolved
@@ -138,15 +138,10 @@
         handle_requests_exception(e)
 
 
-<<<<<<< HEAD
 def _get_job_result(job_json: dict) -> Optional[str]:
     if "results" not in job_json:
         return None
-    last_result = "SUCCESS"
-=======
-def _get_job_result(job_json: dict) -> str:
     last_result = "RUN COMPLETE"
->>>>>>> bf399a7a
     job_results = job_json["results"]
     if len(job_results) == 0:
         last_result = "NOT RUN"
